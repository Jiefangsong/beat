"""
This module provides a namespace for various functions:
coordinate transformations,
loading and storing objects,
book-keeping of indexes in arrays that relate to defined variable names,
manipulation of various pyrocko objects
and many more ...
"""

import collections
import copy
import logging
import os
import pickle
import re
from functools import wraps
from timeit import Timer

import numpy as num
from pyrocko import util, orthodrome, catalog
from pyrocko.cake import m2d, LayeredModel, read_nd_model_str
from pyrocko.gf.seismosizer import RectangularSource
from theano import config as tconfig

logger = logging.getLogger('utility')

DataMap = collections.namedtuple('DataMap', 'list_ind, slc, shp, dtype, name')

<<<<<<< HEAD
locationtypes = {'east_shift', 'north_shift', 'depth', 'distance',
           'delta_depth'}
dimensiontypes = {'length', 'width'}
mttypes = {'mnn', 'mee', 'mdd', 'mne', 'mnd', 'med'}
degtypes = {'strike', 'dip', 'rake'}
nucleationtypes = {'nucleation_x', 'nucleation_y'}

kmtypes = set.union(locationtypes, dimensiontypes)
grouped_vars = set.union(
    kmtypes, mttypes, degtypes, nucleationtypes)

unit_sets = {
    'locationtypes': locationtypes,
    'dimensiontypes': dimensiontypes,
    'mttypes': mttypes,
    'degtypes': degtypes,
    'nucleationtypes': nucleationtypes,
}
=======
kmtypes = set(['east_shift', 'north_shift', 'length', 'width', 'depth',
               'distance', 'delta_depth',
               'center', 'bottom_depth', 'bottom_left'])
>>>>>>> 8852f2d0

seconds_str = '00:00:00'

sphr = 3600.
hrpd = 24.

d2r = num.pi / 180.
km = 1000.


class Counter(object):
    """
    Counts calls of types with string_ids. Repeated calls with the same
    string id increase the count.
    """

    def __init__(self):
        self.d = dict()

    def __call__(self, string):

        if string not in self.d:
            self.d[string] = 0
        else:
            self.d[string] += 1
        return self.d[string]

    def reset(self):
        self.d = dict()


class ListArrayOrdering(object):
    """
    An ordering for a list to an array space. Takes also non theano.tensors.
    Modified from pymc3 blocking.

    Parameters
    ----------
    list_arrays : list
        :class:`numpy.ndarray` or :class:`theano.tensor.Tensor`
    intype : str
        defining the input type 'tensor' or 'numpy'
    """

    def __init__(self, list_arrays, intype='numpy'):
        self.vmap = []
        dim = 0

        count = 0
        for array in list_arrays:
            if intype == 'tensor':
                name = array.name
                array = array.tag.test_value
            elif intype == 'numpy':
                name = 'numpy'

            slc = slice(dim, dim + array.size)
            vm = DataMap(
                count, slc, array.shape, array.dtype, name)
            self.vmap.append(vm)
            dim += array.size
            count += 1

        self.size = dim
        self._keys = None

    def __getitem__(self, key):
        try:
            return self.vmap[self.variables.index(key)]
        except ValueError:
            raise KeyError(
                'Variable "%s" is not in the mapping!'
                ' Mapped Variables: %s' % (key, list2string(self.variables)))

    def __iter__(self):
        return iter(self.variables)

    @property
    def variables(self):
        if self._keys is None:
            self._keys = [vmap.name for vmap in self.vmap]

        return self._keys


class ListToArrayBijection(object):
    """
    A mapping between a List of arrays and an array space

    Parameters
    ----------
    ordering : :class:`ListArrayOrdering`
    list_arrays : list
        of :class:`numpy.ndarray`
    """

    def __init__(self, ordering, list_arrays, blacklist=[]):
        self.ordering = ordering
        self.list_arrays = list_arrays
        self.dummy = -9.e40
        self.blacklist = blacklist

    def d2l(self, dpt):
        """
        Maps values from dict space to List space
        If variable expected from ordering is not in point
        it is filled with a low dummy value -999999.

        Parameters
        ----------
        dpt : list
            of :class:`numpy.ndarray`

        Returns
        -------
        lpoint
        """

        a_list = copy.copy(self.list_arrays)

        for list_ind, _, shp, _, var in self.ordering.vmap:
            try:
                a_list[list_ind] = dpt[var].ravel()
            except KeyError:
                # Needed for initialisation of chain_l_point in Metropolis
                a_list[list_ind] = num.atleast_1d(
                    num.ones(shp) * self.dummy).ravel()

        return a_list

    def l2d(self, a_list):
        """
        Maps values from List space to dict space

        Parameters
        ----------
        list_arrays : list
            of :class:`numpy.ndarray`

        Returns
        -------
        :class:`pymc3.model.Point`
        """
        point = {}

        for list_ind, _, _, _, var in self.ordering.vmap:
            if var not in self.blacklist:
                point[var] = a_list[list_ind].ravel()

        return point

    def l2a(self, list_arrays):
        """
        Maps values from List space to array space

        Parameters
        ----------
        list_arrays : list
            of :class:`numpy.ndarray`

        Returns
        -------
        array : :class:`numpy.ndarray`
            single array comprising all the input arrays
        """

        array = num.empty(self.ordering.size)
        for list_ind, slc, _, _, _ in self.ordering.vmap:
            array[slc] = list_arrays[list_ind].ravel()
        return array

    def f3map(self, list_arrays):
        """
        Maps values from List space to array space with 3 columns

        Parameters
        ----------
        list_arrays : list
            of :class:`numpy.ndarray` with size: n x 3

        Returns
        -------
        array : :class:`numpy.ndarray`
            single array comprising all the input arrays
        """

        array = num.empty((self.ordering.size, 3))
        for list_ind, slc, _, _, _ in self.ordering.vmap:
            array[slc, :] = list_arrays[list_ind]
        return array

    def a2l(self, array):
        """
        Maps value from array space to List space
        Inverse operation of fmap.

        Parameters
        ----------
        array : :class:`numpy.ndarray`

        Returns
        -------
        a_list : list
            of :class:`numpy.ndarray`
        """

        a_list = copy.copy(self.list_arrays)

        for list_ind, slc, shp, dtype, _ in self.ordering.vmap:
            try:
                a_list[list_ind] = num.atleast_1d(
                    array)[slc].reshape(shp).astype(dtype)
            except ValueError:  # variable does not exist in array use dummy
                a_list[list_ind] = num.atleast_1d(
                    num.ones(shp) * self.dummy).ravel()

        return a_list

    def a_nd2l(self, array):
        """
        Maps value from ndarray space (ndims, data) to List space
        Inverse operation of fmap. Nd

        Parameters
        ----------
        array : :class:`numpy.ndarray`

        Returns
        -------
        a_list : list
            of :class:`numpy.ndarray`
        """

        a_list = copy.copy(self.list_arrays)
        nd = array.ndim
        if nd != 2:
            raise ValueError(
                'Input array has wrong dimensions! Needed 2d array! Got %i' % nd)

        for list_ind, slc, shp, dtype, _ in self.ordering.vmap:
            shpnd = (array.shape[0], ) + shp
            try:
                a_list[list_ind] = num.atleast_2d(
                    array)[:, slc].reshape(shpnd).astype(dtype)
            except ValueError:  # variable does not exist in array use dummy
                a_list[list_ind] = num.atleast_2d(
                    num.ones(shpnd) * self.dummy)

        return a_list

    def srmap(self, tarray):
        """
        Maps value from symbolic variable array space to List space

        Parameters
        ----------
        tarray : :class:`theano.tensor.Tensor`

        Returns
        -------
        a_list : list
            of :class:`theano.tensor.Tensor`
        """

        a_list = copy.copy(self.list_arrays)

        for list_ind, slc, shp, dtype, _ in self.ordering.vmap:
            a_list[list_ind] = tarray[slc].reshape(shp).astype(dtype.name)

        return a_list


def weed_input_rvs(input_rvs, mode, datatype):
    """
    Throw out random variables (RV)s from input list that are not included by
    the respective synthetics generating functions.

    Parameters
    ----------
    input_rvs : dict
        of :class:`pymc3.Distribution` or set of variable names
    mode : str
        'geometry', 'static, 'kinematic', 'interseismic' determining the
        discarded RVs
    datatype : str
        'seismic' or 'geodetic' determining the discarded RVs

    Returns
    -------
    weeded_input_rvs : dict
        of :class:`pymc3.Distribution`
    """

    weeded_input_rvs = copy.copy(input_rvs)

    burian = '''
        lat lon name stf stf1 stf2 stf_mode moment anchor sign
        velocity interpolation decimation_factor npointsources
        elevation
        '''.split()

    if mode == 'geometry':
        if datatype == 'geodetic':
            tobeweeded = [
                'time',
                'duration',
                'delta_time',
                'nucleation_x',
                'nucleation_y'] + burian
        elif datatype == 'seismic':
            tobeweeded = ['opening'] + burian

    elif mode == 'interseismic':
        if datatype == 'geodetic':
            tobeweeded = burian

    else:
        tobeweeded = []

    for weed in tobeweeded:
        if isinstance(weeded_input_rvs, dict):
            if weed in weeded_input_rvs.keys():
                weeded_input_rvs.pop(weed)

        elif isinstance(weeded_input_rvs, set):
            weeded_input_rvs.discard(weed)

        else:
            raise TypeError(
                'Variables are not of proper format: %s !' %
                weeded_input_rvs.__class__)

    return weeded_input_rvs


def apply_station_blacklist(stations, blacklist):
    """
    Weed stations listed in the blacklist.
    Modifies input list!

    Parameters
    ----------
    stations : list
        :class:`pyrocko.model.Station`
    blacklist : list
        strings of station names

    Returns
    -------
    stations : list of :class:`pyrocko.model.Station`
    """

    station_names = [station.station for station in stations]

    indexes = []
    for burian in blacklist:
        try:
            indexes.append(station_names.index(burian))
        except ValueError:
            logger.info('Station %s in blacklist is not in stations.' % burian)

    if len(indexes) > 0:
        indexes.sort(reverse=True)

        for ind in indexes:
            stations.pop(ind)

    return stations


def weed_data_traces(data_traces, stations):
    """
    Throw out data traces belonging to stations that are not in the
    stations list. Keeps list orders!

    Parameters
    ----------
    data_traces : list
        of :class:`pyrocko.trace.Trace`
    stations : list
        of :class:`pyrocko.model.Station`

    Returns
    -------
    weeded_data_traces : list
        of :class:`pyrocko.trace.Trace`
    """

    station_names = [station.station for station in stations]

    weeded_data_traces = []

    for tr in data_traces:
        if tr.station in station_names:
            weeded_data_traces.append(tr)

    return weeded_data_traces


def weed_targets(targets, stations, discard_targets=[]):
    """
    Throw out targets belonging to stations that are not in the
    stations list. Keeps list orders and returns new list!

    Parameters
    ----------
    targets : list
        of :class:`pyrocko.gf.targets.Target`
    stations : list
        of :class:`pyrocko.model.Station`

    Returns
    -------
    weeded_targets : list
        of :class:`pyrocko.gf.targets.Target`
    """
    station_names = [station.station for station in stations]

    weeded_targets = []
    for target in targets:
        if target.codes[1] in station_names:
            if target in discard_targets:
                pass
            else:
                weeded_targets.append(target)

    return weeded_targets


def downsample_trace(data_trace, deltat=None, snap=False):
    """
    Downsample data_trace to given sampling interval 'deltat'.

    Parameters
    ----------
    data_trace : :class:`pyrocko.trace.Trace`
    deltat : sampling interval [s] to which trace should be downsampled

    Returns
    -------
    :class:`pyrocko.trace.Trace`
        new instance
    """
    tr = data_trace.copy()
    if deltat is not None:
        if num.abs(tr.deltat - deltat) > 1.e-6:
            try:
                tr.downsample_to(
                    deltat, snap=snap, allow_upsample_max=5, demean=False)
                tr.deltat = deltat
                if snap:
                    tr.snap()

            except util.UnavailableDecimation as e:
                logger.error(
                    'Cannot downsample %s.%s.%s.%s: %s' % (tr.nslc_id + (e,)))
        elif snap:
            if tr.tmin / tr.deltat > 1e-6 or tr.tmax / tr.deltat > 1e-6:
                tr.snap()
    else:
        raise ValueError('Need to provide target sample rate!')

    return tr


def weed_stations(stations, event, distances=(30., 90.)):
    """
    Weed stations, that are not within the given distance range(min, max) to
    a reference event.

    Parameters
    ----------
    stations : list
        of :class:`pyrocko.model.Station`
    event
        :class:`pyrocko.model.Event`
    distances : tuple
        of minimum and maximum distance [deg] for station-event pairs

    Returns
    -------
    weeded_stations : list
        of :class:`pyrocko.model.Station`
    """

    weeded_stations = []
    logger.debug(
        'Valid distance range: [%f, %f]!' % (distances[0], distances[1]))
    for station in stations:
        distance = orthodrome.distance_accurate50m(event, station) * m2d
        logger.debug(
            'Distance of station %s: %f [deg]' % (station.station, distance))
        if distance >= distances[0] and distance <= distances[1]:
            logger.debug('Inside defined distance range!')
            weeded_stations.append(station)
        else:
            logger.debug('Outside defined distance range!')

    return weeded_stations


def transform_sources(sources, datatypes, decimation_factors=None):
    """
    Transforms a list of :py:class:`heart.RectangularSource` to a dictionary of
    sources :py:class:`pscmp.PsCmpRectangularSource` for geodetic data and
    :py:class:`pyrocko.gf.seismosizer.RectangularSource` for seismic data.

    Parameters
    ----------
    sources : list
        :class:`heart.RectangularSource`
    datatypes : list
        of strings with the datatypes to be included 'geodetic' or 'seismic'
    decimation_factors : dict
        of datatypes and their respective decimation factor

    Returns
    -------
    d : dict
        of transformed sources with datatypes as keys
    """

    d = dict()

    for datatype in datatypes:
        transformed_sources = []

        for source in sources:
            transformed_source = copy.deepcopy(source)

            if decimation_factors is not None:
                transformed_source.update(
                    decimation_factor=decimation_factors[datatype],
                    anchor='top')

            if datatype == 'geodetic':
                transformed_source.stf = None

            transformed_sources.append(transformed_source)

        d[datatype] = transformed_sources

    return d


def adjust_point_units(point):
    """
    Transform variables with [km] units to [m]

    Parameters
    ----------
    point : dict
        :func:`pymc3.model.Point` of model parameter units as keys

    Returns
    -------
    mpoint : dict
        :func:`pymc3.model.Point`
    """

    mpoint = {}
    for key, value in point.items():
        if key in kmtypes:
            mpoint[key] = value * km
        else:
            mpoint[key] = value

    return mpoint


def split_point(point):
    """
    Split point in solution space into List of dictionaries with source
    parameters for each source.

    Parameters
    ----------
    point : dict
        :func:`pymc3.model.Point`

    Returns
    -------
    source_points : list
        of :func:`pymc3.model.Point`
    """
    params = point.keys()
    if len(params) > 0:
        n_sources = point[next(iter(params))].shape[0]
    else:
        n_sources = 0

    source_points = []
    for i in range(n_sources):
        source_param_dict = dict()
        for param, value in point.items():
            source_param_dict[param] = float(value[i])

        source_points.append(source_param_dict)

    return source_points


def join_points(ldicts):
    """
    Join list of dicts into one dict with concatenating
    values of keys that are present in multiple dicts.
    """

    keys = set([k for d in ldicts for k in d.keys()])

    jpoint = {}
    for k in keys:
        jvar = []
        for d in ldicts:
            jvar.append(d[k])

        jpoint[k] = num.array(jvar)

    return jpoint


def update_source(source, **point):
    """
    Update source keeping stf and source params seperate.
    Modifies input source Object!

    Parameters
    ----------
    source : :class:`pyrocko.gf.seismosizer.Source`
    point : dict
        :func:`pymc3.model.Point`
    """

    for (k, v) in point.items():
        if k not in source.keys():
            if source.stf is not None:
                try:
                    source.stf[k] = float(v)
                except(KeyError, TypeError):
                    logger.warning('Not updating source with %s' % k)
            else:
                raise AttributeError(
                    'Please set a STF before updating its'
                    ' parameters.')
        else:
            source[k] = float(v)


def setup_logging(project_dir, levelname, logfilename='BEAT_log.txt'):
    """
    Setup function for handling BEAT logging. The logfile 'BEAT_log.txt' is
    saved in the 'project_dir'.

    Parameters
    ----------
    project_dir : str
        absolute path to the output directory for the Log file
    levelname : str
        defining the level of logging
    """

    levels = {'debug': logging.DEBUG,
              'info': logging.INFO,
              'warning': logging.WARNING,
              'error': logging.ERROR,
              'critical': logging.CRITICAL}

    filename = os.path.join(project_dir, logfilename)

    logger = logging.getLogger()
    # remove existing handlers
    for handler in logger.handlers:
        logger.removeHandler(handler)

    # setup file handler
    fhandler = logging.FileHandler(filename=filename, mode='a')
    fformatter = logging.Formatter(
        '%(asctime)s - %(name)s - %(levelname)s - %(message)s')
    fhandler.setFormatter(fformatter)
    fhandler.setLevel(levels[levelname])
    logger.addHandler(fhandler)

    # setup screen handler
    console = logging.StreamHandler()
    console.setLevel(levels[levelname])
    cformatter = logging.Formatter('%(name)-12s - %(levelname)-8s %(message)s')
    console.setFormatter(cformatter)
    logger.addHandler(console)
    logger.setLevel(levels[levelname])


def search_catalog(date, min_magnitude, dayrange=1.):
    """
    Search the gcmt catalog for the specified date (+- 1 day), filtering the
    events with given magnitude threshold.

    Parameters
    ----------
    date : str
        'YYYY-MM-DD', date of the event
    min_magnitude : float
        approximate minimum Mw of the event
    dayrange : float
        temporal search interval [days] around date

    Returns
    -------
    event : :class:`pyrocko.model.Event`
    """

    gcmt = catalog.GlobalCMT()

    time_s = util.stt(date + ' ' + seconds_str)
    d1 = time_s - (dayrange * (sphr * hrpd))
    d2 = time_s + (dayrange * (sphr * hrpd))

    logger.info('Getting relevant events from the gCMT catalog for the dates:'
                '%s - %s \n' % (util.tts(d1), util.tts(d2)))

    events = gcmt.get_events((d1, d2), magmin=min_magnitude)

    if len(events) < 1:
        logger.warn('Found no event information in the gCMT catalog.')
        event = None

    if len(events) > 1:
        logger.info(
            'More than one event from that date with specified magnitude '
            'found! Please copy the relevant event information to the '
            'configuration file!')
        for event in events:
            print(event)

        event = events[0]

    elif len(events) == 1:
        event = events[0]

    return event


def RS_dipvector(source):
    """
    Get 3 dimensional dip-vector of a planar fault.

    Parameters
    ----------
    source : RectangularSource

    Returns
    -------
    :class:`numpy.ndarray`
    """

    return num.array(
        [num.cos(source.dip * d2r) * num.cos(source.strike * d2r),
         -num.cos(source.dip * d2r) * num.sin(source.strike * d2r),
         num.sin(source.dip * d2r)])


def strike_vector(strike, order='ENZ'):
    if order == 'ENZ':
        return num.array(
            [num.sin(strike * d2r),
             num.cos(strike * d2r),
             0.])
    elif order == 'NEZ':
        return num.array(
            [num.cos(strike * d2r),
             num.sin(strike * d2r),
             0.])
    else:
        raise Exception('Order %s not implemented!' % order)


def RS_strikevector(source):
    """
    Get 3 dimensional strike-vector of a planar fault.

    Parameters
    ----------
    source : RedctangularSource

    Returns
    -------
    :class:`numpy.ndarray`
    """

    return strike_vector(source.strike)


def RS_center(source):
    """
    Get 3d fault center coordinates. Depth attribute is top depth!

    Parameters
    ----------
    source : RedctangularSource

    Returns
    -------
    :class:`numpy.ndarray` with x, y, z coordinates of the center of the
    fault
    """

    return num.array([source.east_shift, source.north_shift, source.depth]) + \
        0.5 * source.width * RS_dipvector(source)


def adjust_fault_reference(source, input_depth='top'):
    """
    Adjusts source depth and east/north-shifts variables of fault according to
    input_depth mode 'top/center'.

    Parameters
    ----------
    source : :class:`RectangularSource` or :class:`pscmp.RectangularSource` or
        :class:`pyrocko.gf.seismosizer.RectangularSource`
    input_depth : string
        if 'top' the depth in the source is interpreted as top depth
        if 'center' the depth in the source is interpreted as center depth

    Returns
    -------
    Updated input source object
    """

    if input_depth == 'top':
        center = RS_center(source)
    elif input_depth == 'center':
        center = num.array(
            [source.east_shift, source.north_shift, source.depth])
    else:
        raise Exception('input_depth %s not supported!' % input_depth)

    source.east_shift = float(center[0])
    source.north_shift = float(center[1])
    source.depth = float(center[2])


def dump_objects(outpath, outlist):
    """
    Dump objects in outlist into pickle file.

    Parameters
    ----------
    outpath : str
        absolute path and file name for the file to be stored
    outlist : list
        of objects to save pickle
    """

    with open(outpath, 'wb') as f:
        pickle.dump(outlist, f, protocol=pickle.HIGHEST_PROTOCOL)


def load_objects(loadpath):
    """
    Load (unpickle) saved (pickled) objects from specified loadpath.

    Parameters
    ----------
    loadpath : absolute path and file name to the file to be loaded

    Returns
    -------
    objects : list
        of saved objects
    """

    try:
        objects = pickle.load(open(loadpath, 'rb'))
    except UnicodeDecodeError:
        objects = pickle.load(open(loadpath, 'rb'), encoding='latin1')
    except IOError:
        raise Exception(
            'File %s does not exist!' % loadpath)
    return objects


def ensure_cov_psd(cov):
    """
    Ensure that the input covariance matrix is positive definite.
    If not, find the nearest positive semi-definite matrix.

    Parameters
    ----------
    cov : :class:`numpy.ndarray`
        symmetric covariance matrix

    Returns
    -------
    cov : :class:`numpy.ndarray`
        positive definite covariance matrix
    """

    try:
        num.linalg.cholesky(cov)
    except num.linalg.LinAlgError:
        logger.debug(
            'Cov_pv not positive definite!'
            ' Finding nearest psd matrix...')
        cov = repair_covariance(cov)

    return cov


def near_psd(x, epsilon=num.finfo(num.float64).eps):
    """
    Calculates the nearest postive semi-definite matrix for a correlation/
    covariance matrix

    Parameters
    ----------
    x : :class:`numpy.ndarray`
        Covariance/correlation matrix
    epsilon : float
        Eigenvalue limit
        here set to accuracy of numbers in numpy, otherwise the resulting
        matrix, likely is still not going to be positive definite

    Returns
    -------
    near_cov : :class:`numpy.ndarray`
        closest positive definite covariance/correlation matrix

    Notes
    -----
    Numpy number precission not high enough to resolve this for low valued
    covariance matrixes! The result will have very small negative eigvals!!!

    See repair_covariance below for a simpler implementation that can resolve
    the numbers!

    Algorithm after Rebonato & Jaekel 1999
    """

    if min(num.linalg.eigvals(x)) > epsilon:
        return x

    # Removing scaling factor of covariance matrix
    n = x.shape[0]
    scaling = num.sqrt(num.diag(x))
    a, b = num.meshgrid(scaling, scaling)
    y = x / (a * b)

    # getting the nearest correlation matrix
    eigval, eigvec = num.linalg.eigh(y)
    val = num.maximum(eigval, epsilon)
    vec = num.matrix(eigvec)
    T = 1. / (num.multiply(vec, vec) * val.T)
    T = num.matrix(num.sqrt(num.diag(num.array(T).reshape((n)))))
    B = T * vec * num.diag(num.array(num.sqrt(val)).reshape((n)))
    near_corr = num.array(B * B.T)

    # returning the scaling factors
    return near_corr * a * b


def repair_covariance(x, epsilon=num.finfo(num.float64).eps):
    """
    Make covariance input matrix A positive definite.
    Setting eigenvalues that are lower than the precission of numpy floats to
    at least that precision and backtransform.

    Parameters
    ----------
    x : :class:`numpy.ndarray`
        Covariance/correlation matrix
    epsilon : float
        Eigenvalue limit
        here set to accuracy of numbers in numpy, otherwise the resulting
        matrix, likely is still not going to be positive definite

    Returns
    -------
    near_cov : :class:`numpy.ndarray`
        closest positive definite covariance/correlation matrix

    Notes
    -----
    Algorithm after Gilbert Strange, 'Introduction to linear Algebra'
    """

    eigval, eigvec = num.linalg.eigh(x)
    val = num.maximum(eigval, epsilon)
    return eigvec.dot(num.diag(val)).dot(eigvec.T)


def running_window_rms(data, window_size, mode='valid'):
    """
    Calculate the standard deviations of a running window over data.

    Parameters
    ----------
    data : :class:`numpy.ndarray` 1-d
        containing data to calculate stds from
    window_size : int
        sample size of running window
    mode : str
        see numpy.convolve for modes

    Returns
    -------
    :class:`numpy.ndarray` 1-d
        with stds, size data.size - window_size + 1
    """
    data2 = num.power(data, 2)
    window = num.ones(window_size) / float(window_size)
    return num.sqrt(num.convolve(data2, window, mode))


def list2string(l, fill=', '):
    """
    Convert list of string to single string.

    Parameters
    ----------
    l: list
        of strings
    """
    return fill.join('"%s"' % listentry for listentry in l)


def unique_list(l):
    """
    Find unique entries in list and return them in a list.
    Keeps variable order.

    Parameters
    ----------
    l : list

    Returns
    -------
    list with only unique elements
    """
    used = []
    return [x for x in l if x not in used and (used.append(x) or True)]


def join_models(global_model, crustal_model):
    """
    Replace the part of the 'global model' that is covered by 'crustal_model'.

    Parameters
    ----------
    global_model : :class:`pyrocko.cake.LayeredModel`
    crustal_model : :class:`pyrocko.cake.LayeredModel`

    Returns
    -------
    joined_model : cake.LayeredModel
    """

    max_depth = crustal_model.max('z')

    cut_model = global_model.extract(depth_min=max_depth)
    joined_model = copy.deepcopy(crustal_model)

    for element in cut_model.elements():
        joined_model.append(element)

    return joined_model


def split_off_list(l, off_length):
    """
    Split a list with length 'off_length' from the beginning of an input
    list l.
    Modifies input list!

    Parameters
    ----------
    l : list
        of objects to be seperated
    off_length : int
        number of elements from l to be split off

    Returns
    -------
    list
    """

    return [l.pop(0) for i in range(off_length)]


def mod_i(i, cycle):
    """
    Calculates modulus of a function and returns number of full cycles and the
    rest.

    Parameters
    ----------
    i : int or float
        Number to be cycled over
    cycle : int o float
        Cycle length

    Returns
    -------
    fullc : int or float depending on input
    rest : int or float depending on input
    """
    fullc = i // cycle
    rest = i % cycle
    return fullc, rest


def biggest_common_divisor(a, b):
    """
    Find the biggest common divisor of two float numbers a and b.

    Parameters
    ----------
    a, b: float

    Returns
    -------
    int
    """

    while b > 0:
        rest = a % b
        a = b
        b = rest

    return int(a)


def gather(l, key, sort=None, filter=None):
    """
    Return dictionary of input l grouped by key.
    """
    d = {}
    for x in l:
        if filter is not None and not filter(x):
            continue

        k = key(x)
        if k not in d:
            d[k] = []

        d[k].append(x)

    if sort is not None:
        for v in d.values():
            v.sort(key=sort)

    return d


def get_fit_indexes(llk):
    """
    Find indexes of various likelihoods in a likelihood distribution.

    Parameters
    ----------
    llk : :class:`numpy.ndarray`

    Returns
    -------
    dict with array indexes
    """
    mean_idx = (num.abs(llk - llk.mean())).argmin()
    min_idx = (num.abs(llk - llk.min())).argmin()
    max_idx = (num.abs(llk - llk.max())).argmin()

    posterior_idxs = {
        'mean': mean_idx,
        'min': min_idx,
        'max': max_idx}

    return posterior_idxs


def check_hyper_flag(problem):
    """
    Check problem setup for type of model standard/hyperparameters.

    Parameters
    ----------
    :class:`models.Problem`

    Returns
    -------
    flag : boolean
    """

    if os.path.basename(problem.outfolder) == 'hypers':
        return True
    else:
        return False


def error_not_whole(f, errstr=''):
    """
    Test if float is a whole number, if not raise Error.
    """
    if f.is_integer():
        return int(f)
    else:
        raise ValueError('%s : %f is not a whole number!' % (errstr, f))


def scalar2floatX(a, floatX=tconfig.floatX):
    if floatX == 'float32':
        return num.float32(a)
    elif floatX == 'float64':
        return num.float64(a)


def scalar2int(a, floatX=tconfig.floatX):
    if floatX == 'float32':
        return num.int16(a)
    elif floatX == 'float64':
        return num.int64(a)


def PsGrnArray2LayeredModel(psgrn_input_path):
    """
    Read PsGrn Input file and return velocity model.

    Parameters
    ----------
    psgrn_input_path : str
        Absolute path to the psgrn input file.

    Returns
    -------
    :class:`LayeredModel`
    """
    a = num.loadtxt(psgrn_input_path, skiprows=136)
    b = a[:, 1: -1]
    b[:, 3] /= 1000.
    return LayeredModel.from_scanlines(
        read_nd_model_str(
            re.sub('[\[\]]', '', num.array2string(
                b, precision=4,
                formatter={'float_kind': lambda x: "%.3f" % x}))))


def swap_columns(array, index1, index2):
    """
    Swaps the column of the input array based on the given indexes.
    """
    array[:, index1], array[:, index2] = \
        array[:, index2], array[:, index1].copy()
    return array


def line_intersect(e1, e2, n1, n2):
    """
    Get intersection point of n-lines.

    Parameters
    ----------
    end points of each line in (n x 2) arrays
    e1 : :class:`numpy.array` (n x 2)
        east coordinates of first line
    e2 : :class:`numpy.array` (n x 2)
        east coordinates of second line
    n1 : :class:`numpy.array` (n x 2)
        north coordinates of first line
    n2 : :class:`numpy.array` (n x 2)
        east coordinates of second line

    Returns
    -------
    :class:`numpy.array` (n x 2) of intersection points (easts, norths)
    """
    perp = num.array([[0, -1], [1, 0]])
    de = num.atleast_2d(e2 - e1)
    dn = num.atleast_2d(n2 - n1)
    dp = num.atleast_2d(e1 - n1)
    dep = num.dot(de, perp)
    denom = num.sum(dep * dn, axis=1)

    if denom == 0:
        logger.warn('Lines are parallel! No intersection point!')
        return None

    tmp = num.sum(dep * dp, axis=1)
    return num.atleast_2d(tmp / denom).T * dn + n1


def get_rotation_matrix(axes=['x', 'y', 'z']):
    """
    Return a function for 3-d rotation matrix for a specified axis.

    Parameters
    ----------
    axes : str or list of str
        x, y or z for the axis

    Returns
    -------
    func that takes an angle [rad]
    """
    ax_avail = ['x', 'y', 'z']
    for ax in axes:
        if ax not in ax_avail:
            raise TypeError(
                'Rotation axis %s not supported!'
                ' Available axes: %s' % (ax, list2string(ax_avail)))

    def rotx(angle):
        cos_angle = num.cos(angle)
        sin_angle = num.sin(angle)
        return num.array(
            [[1, 0, 0],
             [0, cos_angle, -sin_angle],
             [0, sin_angle, cos_angle]], dtype='float64')

    def roty(angle):
        cos_angle = num.cos(angle)
        sin_angle = num.sin(angle)
        return num.array(
            [[cos_angle, 0, sin_angle],
             [0, 1, 0],
             [-sin_angle, 0, cos_angle]], dtype='float64')

    def rotz(angle):
        cos_angle = num.cos(angle)
        sin_angle = num.sin(angle)
        return num.array(
            [[cos_angle, -sin_angle, 0],
             [sin_angle, cos_angle, 0],
             [0, 0, 1]], dtype='float64')

    R = {'x': rotx,
         'y': roty,
         'z': rotz}

    if isinstance(axes, list):
        return R
    elif isinstance(axes, str):
        return R[axes]
    else:
        raise Exception('axis has to be either string or list of strings!')


def get_random_uniform(lower, upper, dimension=1):
    """
    Get uniform random values between given bounds

    Parameters
    ==========
    lower : float
    upper : float
    dimension : size of result vector
    """
    values = (upper - lower) * num.random.rand(dimension) + lower
    if dimension == 1:
        return float(values)
    else:
        return values


def positions2idxs(
        positions, cell_size, min_pos=0., backend=num, dtype='int16'):
    """
    Return index to a grid with a given cell size.npatches

    Parameters
    ----------
    positions : :class:`numpy.NdArray` float
        of positions [km]
    cell_size : float
        size of grid cells
    backend : str
    dtype : str
        data type of returned array, default: int16
    """
    return backend.round((positions - min_pos - (
        cell_size / 2.)) / cell_size).astype(dtype)


def time_method(loop=10000):
    def timer_decorator(func):
        @wraps(func)
        def wrap_func(*args, **kwargs):
            total_time = Timer(lambda: func(*args, **kwargs)).timeit(number=loop)
            print("Method {name} run {loop} times".format(name=func.__name__, loop=loop))
            print("It took: {time} s, Mean: {mean_time} s".
                  format(mean_time=total_time / loop, time=total_time))
            # return func(*args, **kwargs)
        return wrap_func
    return timer_decorator


def is_odd(value):
    return (value & 1) == 1


def is_even(value):
    return (value & 1) == 0<|MERGE_RESOLUTION|>--- conflicted
+++ resolved
@@ -26,15 +26,15 @@
 
 DataMap = collections.namedtuple('DataMap', 'list_ind, slc, shp, dtype, name')
 
-<<<<<<< HEAD
 locationtypes = {'east_shift', 'north_shift', 'depth', 'distance',
            'delta_depth'}
 dimensiontypes = {'length', 'width'}
 mttypes = {'mnn', 'mee', 'mdd', 'mne', 'mnd', 'med'}
 degtypes = {'strike', 'dip', 'rake'}
 nucleationtypes = {'nucleation_x', 'nucleation_y'}
-
-kmtypes = set.union(locationtypes, dimensiontypes)
+patch_anchor_points = {'center', 'bottom_depth', 'bottom_left'}
+
+kmtypes = set.union(locationtypes, dimensiontypes, patch_anchor_points)
 grouped_vars = set.union(
     kmtypes, mttypes, degtypes, nucleationtypes)
 
@@ -45,11 +45,6 @@
     'degtypes': degtypes,
     'nucleationtypes': nucleationtypes,
 }
-=======
-kmtypes = set(['east_shift', 'north_shift', 'length', 'width', 'depth',
-               'distance', 'delta_depth',
-               'center', 'bottom_depth', 'bottom_left'])
->>>>>>> 8852f2d0
 
 seconds_str = '00:00:00'
 
