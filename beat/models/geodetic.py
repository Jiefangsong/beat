--- conflicted
+++ resolved
@@ -432,29 +432,20 @@
             logger.debug('nom %f, denom %f' % (float(nom), float(denom)))
             var_red = 1 - (nom / denom)
 
-<<<<<<< HEAD
             logger.debug(
                 'Variance reduction for %s is %f' % (dataset.name, var_red))
-=======
-            nslc_id = utility.list2string(data_trc.nslc_id)
-            logger.debug(
-                'Variance reduction for %s is %f' % (nslc_id, var_red))
->>>>>>> 3821ac21
 
             if 0:
                 from matplotlib import pyplot as plt
                 fig, ax = plt.subplots(1, 1)
-                im = ax.imshow(data_trc.covariance.data)
+                im = ax.imshow(dataset.covariance.data)
                 plt.colorbar(im)
                 plt.show()
 
-<<<<<<< HEAD
             var_reds[dataset.name] = var_red
-=======
-            var_reds[nslc_id] = var_red
->>>>>>> 3821ac21
 
         return var_reds
+
 
 class GeodeticSourceComposite(GeodeticComposite):
     """
