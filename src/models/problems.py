import os
import time
import copy

from pymc3 import Uniform, Model, Deterministic, Potential

from pyrocko import util

import numpy as num

import theano.tensor as tt
from theano import config as tconfig

from beat.utility import list2string, transform_sources, weed_input_rvs
from beat import sampler
from beat.models import geodetic, seismic
from beat.ffo import LaplacianDistributerComposite
from beat import config as bconfig
from beat.backend import ListArrayOrdering, ListToArrayBijection

from logging import getLogger

# disable theano rounding warning
tconfig.warn.round = False

km = 1000.

logger = getLogger('models')


__all__ = [
    'GeometryOptimizer',
    'DistributionOptimizer',
    'load_model']


class InconsistentNumberHyperparametersError(Exception):

    context = 'Configuration file has to be updated!' + \
              ' Hyperparameters have to be re-estimated. \n' + \
              ' Please run "beat update <project_dir>' + \
              ' --parameters=hypers, hierarchicals"'

    def __init__(self, errmess=''):
        self.errmess = errmess

    def __str__(self):
        return '\n%s\n%s' % (self.errmess, self.context)


<<<<<<< HEAD
class LaplacianDistributerComposite(Composite):

    def __init__(self, project_dir, hypers):

        super(LaplacianDistributerComposite, self).__init__()

        self._mode = 'ffi'

        # dummy for hyperparam name
        self.hyperparams[bconfig.hyper_name_laplacian] = None
        self.hierarchicals = None

        self.slip_varnames = bconfig.static_dist_vars
        self.gfpath = os.path.join(
            project_dir, self._mode, bconfig.linear_gf_dir_name)

        self.fault = self.load_fault_geometry()
        self.spatches = shared(self.fault.npatches, borrow=True)
        self._like_name = 'laplacian_like'

        # only one subfault so far, smoothing across and fast-sweep
        # not implemented for more yet

        self.smoothing_op = \
            self.fault.get_subfault_smoothing_operator(0).astype(
                tconfig.floatX)

        self.sdet_shared_smoothing_op = shared(
            heart.log_determinant(
                self.smoothing_op.T * self.smoothing_op, inverse=False),
            borrow=True)

        self.shared_smoothing_op = shared(self.smoothing_op, borrow=True)

        if hypers:
            self._llks = []
            for varname in self.slip_varnames:
                self._llks.append(shared(
                    num.array([1.]),
                    name='laplacian_llk_%s' % varname,
                    borrow=True))

    def load_fault_geometry(self):
        """
        Load fault-geometry, i.e. discretized patches.

        Returns
        -------
        :class:`heart.FaultGeometry`
        """
        return utility.load_objects(
            os.path.join(self.gfpath, bconfig.fault_geometry_name))[0]

    def _eval_prior(self, hyperparam, exponent):
        """
        Evaluate model parameter independend part of the smoothness prior.
        """
        return (-0.5) * \
            (-self.sdet_shared_smoothing_op +
             (self.spatches * (log_2pi + 2 * hyperparam)) +
             (1. / tt.exp(hyperparam * 2) * exponent))

    def get_formula(self, input_rvs, fixed_rvs, hyperparams, problem_config):
        """
        Get smoothing likelihood formula for the model built. Has to be called
        within a with model context.
        Part of the pymc3 model.

        Parameters
        ----------
        input_rvs : dict
            of :class:`pymc3.distribution.Distribution`
        fixed_rvs : dict
            of :class:`numpy.array` here only dummy
        hyperparams : dict
            of :class:`pymc3.distribution.Distribution`
        problem_config : :class:`config.ProblemConfig`
            here it is not used

        Returns
        -------
        posterior_llk : :class:`theano.tensor.Tensor`
        """
        logger.info('Initialising Laplacian smoothing operator ...')

        self.input_rvs = input_rvs
        self.fixed_rvs = fixed_rvs

        hp_name = bconfig.hyper_name_laplacian
        self.input_rvs.update(fixed_rvs)

        logpts = tt.zeros((self.n_t), tconfig.floatX)
        for l, var in enumerate(self.slip_varnames):
            Ls = self.shared_smoothing_op.dot(input_rvs[var])
            exponent = Ls.T.dot(Ls)

            logpts = tt.set_subtensor(
                logpts[l:l + 1],
                self._eval_prior(hyperparams[hp_name], exponent=exponent))

        llk = Deterministic(self._like_name, logpts)
        return llk.sum()

    def update_llks(self, point):
        """
        Update posterior likelihoods (in place) of the composite w.r.t.
        one point in the solution space.

        Parameters
        ----------
        point : dict
            with numpy array-like items and variable name keys
        """
        for l, varname in enumerate(self.slip_varnames):
            Ls = self.smoothing_op.dot(point[varname])
            _llk = num.asarray([Ls.T.dot(Ls)])
            self._llks[l].set_value(_llk)

    def get_hyper_formula(self, hyperparams):
        """
        Get likelihood formula for the hyper model built. Has to be called
        within a with model context.
        """

        logpts = tt.zeros((self.n_t), tconfig.floatX)
        for k in range(self.n_t):
            logpt = self._eval_prior(
                hyperparams[bconfig.hyper_name_laplacian], self._llks[k])
            logpts = tt.set_subtensor(logpts[k:k + 1], logpt)

        llk = Deterministic(self._like_name, logpts)
        return llk.sum()

    @property
    def n_t(self):
        return len(self.slip_varnames)
=======
class ConfigNeedsUpdatingError(Exception):

    context = 'Configuration file has to be updated! \n' + \
              ' Please run "beat update <project_dir>'

    def __init__(self, errmess=''):
        self.errmess = errmess

    def __str__(self):
        return '\n%s\n%s' % (self.errmess, self.context)
>>>>>>> 29820563


geometry_composite_catalog = {
    'seismic': seismic.SeismicGeometryComposite,
    'geodetic': geodetic.GeodeticGeometryComposite}


distributer_composite_catalog = {
    'seismic': seismic.SeismicDistributerComposite,
    'geodetic': geodetic.GeodeticDistributerComposite,
    'laplacian': LaplacianDistributerComposite}


interseismic_composite_catalog = {
    'geodetic': geodetic.GeodeticInterseismicComposite}


class Problem(object):
    """
    Overarching class for the optimization problems to be solved.

    Parameters
    ----------
    config : :class:`beat.BEATConfig`
        Configuration object that contains the problem definition.
    """
    _varnames = None
    _hypernames = None

    def __init__(self, config, hypers=False):

        self.model = None

        self._like_name = 'like'

        self.fixed_params = {}
        self.composites = {}
        self.hyperparams = {}

        logger.info('Analysing problem ...')
        logger.info('---------------------\n')

        # Load event
        if config.event is None:
            logger.warn('Found no event information!')
            raise AttributeError('Problem config has no event information!')
        else:
            self.event = config.event

        self.config = config

        mode = self.config.problem_config.mode

        outfolder = os.path.join(self.config.project_dir, mode)

        if hypers:
            outfolder = os.path.join(outfolder, 'hypers')

        self.outfolder = outfolder
        util.ensuredir(self.outfolder)

    def init_sampler(self, hypers=False):
        """
        Initialise the Sampling algorithm as defined in the configuration file.
        """

        if hypers:
            sc = self.config.hyper_sampler_config
        else:
            sc = self.config.sampler_config

        if self.model is None:
            raise Exception(
                'Model has to be built before initialising the sampler.')

        with self.model:
            if sc.name == 'Metropolis':
                logger.info(
                    '... Initiate Metropolis ... \n'
                    ' proposal_distribution %s, tune_interval=%i,'
                    ' n_jobs=%i \n' % (
                        sc.parameters.proposal_dist,
                        sc.parameters.tune_interval,
                        sc.parameters.n_jobs))

                t1 = time.time()
                if hypers:
                    step = sampler.Metropolis(
                        n_chains=sc.parameters.n_chains,
                        likelihood_name=self._like_name,
                        tune_interval=sc.parameters.tune_interval,
                        proposal_name=sc.parameters.proposal_dist)
                else:
                    step = sampler.Metropolis(
                        n_chains=sc.parameters.n_chains,
                        tune_interval=sc.parameters.tune_interval,
                        likelihood_name=self._like_name,
                        proposal_name=sc.parameters.proposal_dist)
                t2 = time.time()
                logger.info('Compilation time: %f' % (t2 - t1))

            elif sc.name == 'SMC':
                logger.info(
                    '... Initiate Sequential Monte Carlo ... \n'
                    ' n_chains=%i, tune_interval=%i, n_jobs=%i \n' % (
                        sc.parameters.n_chains, sc.parameters.tune_interval,
                        sc.parameters.n_jobs))

                t1 = time.time()
                step = sampler.SMC(
                    n_chains=sc.parameters.n_chains,
                    tune_interval=sc.parameters.tune_interval,
                    coef_variation=sc.parameters.coef_variation,
                    proposal_dist=sc.parameters.proposal_dist,
                    likelihood_name=self._like_name)
                t2 = time.time()
                logger.info('Compilation time: %f' % (t2 - t1))

            elif sc.name == 'PT':
                logger.info(
                    '... Initiate Metropolis for Parallel Tempering... \n'
                    ' proposal_distribution %s, tune_interval=%i,'
                    ' n_chains=%i \n' % (
                        sc.parameters.proposal_dist,
                        sc.parameters.tune_interval,
                        sc.parameters.n_chains))
                step = sampler.Metropolis(
                    n_chains=sc.parameters.n_chains,
                    likelihood_name=self._like_name,
                    tune_interval=sc.parameters.tune_interval,
                    proposal_name=sc.parameters.proposal_dist)

        return step

    def built_model(self):
        """
        Initialise :class:`pymc3.Model` depending on problem composites,
        geodetic and/or seismic data are included. Composites also determine
        the problem to be solved.
        """

        logger.info('... Building model ...\n')

        pc = self.config.problem_config

        with Model() as self.model:

            self.rvs, self.fixed_params = self.get_random_variables()

            self.init_hyperparams()

            total_llk = tt.zeros((1), tconfig.floatX)

            for datatype, composite in self.composites.items():
                if datatype in bconfig.modes_catalog[pc.mode].keys():
                    input_rvs = weed_input_rvs(
                        self.rvs, pc.mode, datatype=datatype)
                    fixed_rvs = weed_input_rvs(
                        self.fixed_params, pc.mode, datatype=datatype)

                    if pc.mode == 'ffo':
                        # do the optimization only on the
                        # reference velocity model
                        logger.info("Loading %s Green's Functions" % datatype)
                        data_config = self.config[datatype + '_config']
                        composite.load_gfs(
                            crust_inds=[
                                data_config.gf_config.reference_model_idx],
                            make_shared=True)

                    total_llk += composite.get_formula(
                        input_rvs, fixed_rvs, self.hyperparams, pc)

            # deterministic RV to write out llks to file
            like = Deterministic('tmp', total_llk)

            # will overwrite deterministic name ...
            llk = Potential(self._like_name, like)
            logger.info('Model building was successful! \n')

    def plant_lijection(self):
        """
        Add list to array bijection to model object by monkey-patching.
        """
        if self.model is not None:
            lordering = ListArrayOrdering(
                self.model.unobserved_RVs, intype='tensor')
            lpoint = [var.tag.test_value for var in self.model.unobserved_RVs]
            self.model.lijection = ListToArrayBijection(lordering, lpoint)
        else:
            raise AttributeError('Model needs to be built!')

    def built_hyper_model(self):
        """
        Initialise :class:`pymc3.Model` depending on configuration file,
        geodetic and/or seismic data are included. Estimates initial parameter
        bounds for hyperparameters.
        """

        logger.info('... Building Hyper model ...\n')

        pc = self.config.problem_config

        if len(self.hierarchicals) == 0:
            self.init_hierarchicals()

        point = self.get_random_point(include=['hierarchicals', 'priors'])
        for param in pc.priors.values():
            point[param.name] = param.testvalue

        with Model() as self.model:

            self.init_hyperparams()

            total_llk = tt.zeros((1), tconfig.floatX)

            for composite in self.composites.values():
                if hasattr(composite, 'analyse_noise'):
                    composite.analyse_noise(point)
                    composite.init_weights()

                composite.update_llks(point)

                total_llk += composite.get_hyper_formula(self.hyperparams)

            like = Deterministic('tmp', total_llk)
            llk = Potential(self._like_name, like)
            logger.info('Hyper model building was successful!')

    def get_random_point(self, include=['priors', 'hierarchicals', 'hypers']):
        """
        Get random point in solution space.
        """
        pc = self.config.problem_config

        point = {}
        if 'hierarchicals' in include:
            for name, param in self.hierarchicals.items():
                point[name] = param.random()

        if 'priors' in include:
            dummy = {
                param.name: param.random() for param in pc.priors.values()}

            point.update(dummy)

        if 'hypers' in include:
            if len(self.hyperparams) == 0:
                self.init_hyperparams()

            hps = {hp_name: param.random()
                   for hp_name, param in self.hyperparams.items()}

            point.update(hps)

        return point

    def get_random_variables(self):
        """
        Evaluate problem setup and return random variables dictionary.
        Has to be executed in a "with model context"!

        Returns
        -------
        rvs : dict
            variable random variables
        fixed_params : dict
            fixed random parameters
        """
        pc = self.config.problem_config

        logger.debug('Optimization for %i sources', pc.n_sources)

        rvs = dict()
        fixed_params = dict()
        for param in pc.priors.values():
            if not num.array_equal(param.lower, param.upper):
                kwargs = dict(
                    name=param.name,
                    shape=param.dimension,
                    lower=param.lower,
                    upper=param.upper,
                    testval=param.testvalue,
                    transform=None,
                    dtype=tconfig.floatX)

                try:
                    rvs[param.name] = Uniform(**kwargs)

                except TypeError:
                    kwargs.pop('name')
                    rvs[param.name] = Uniform.dist(**kwargs)

            else:
                logger.info(
                    'not solving for %s, got fixed at %s' % (
                        param.name,
                        list2string(param.lower.flatten())))
                fixed_params[param.name] = param.lower

        return rvs, fixed_params

    @property
    def varnames(self):
        """
        Sampled random variable names.

        Returns
        -------
        list of strings
        """
        if self._varnames is None:
            self._varnames = list(self.get_random_variables()[0].keys())
        return self._varnames

    @property
    def hypernames(self):
        """
        Sampled random variable names.

        Returns
        -------
        list of strings
        """
        if self._hypernames is None:
            self.init_hyperparams()
        return self._hypernames

    def init_hyperparams(self):
        """
        Evaluate problem setup and return hyperparameter dictionary.
        """
        pc = self.config.problem_config
        hyperparameters = copy.deepcopy(pc.hyperparameters)

        hyperparams = {}
        n_hyp = 0
        modelinit = True
        self._hypernames = []
        for datatype, composite in self.composites.items():
            hypernames = composite.get_hypernames()

            for hp_name in hypernames:
                if hp_name in hyperparameters.keys():
                    hyperpar = hyperparameters.pop(hp_name)

                    if composite.config.dataset_specific_residual_noise_estimation:
                        if datatype == 'seismic':
                            raise NotImplementedError('Not fully implemented!')
                            # TODO: fix this needs to be wavemap stations specific
                        else:
                            ndata = len(composite.get_unique_stations())
                    else:
                        ndata = 1

                else:
                    raise InconsistentNumberHyperparametersError(
                        'Datasets and -types require additional '
                        ' hyperparameter(s): %s!' % hp_name)

                if not num.array_equal(hyperpar.lower, hyperpar.upper):
                    dimension = hyperpar.dimension * ndata

                    kwargs = dict(
                        name=hyperpar.name,
                        shape=dimension,
                        lower=num.repeat(hyperpar.lower, ndata),
                        upper=num.repeat(hyperpar.upper, ndata),
                        testval=num.repeat(hyperpar.testvalue, ndata),
                        dtype=tconfig.floatX,
                        transform=None)

                    try:
                        hyperparams[hp_name] = Uniform(**kwargs)

                    except TypeError:
                        kwargs.pop('name')
                        hyperparams[hp_name] = Uniform.dist(**kwargs)
                        modelinit = False

                    n_hyp += dimension
                    self._hypernames.append(hyperpar.name)
                else:
                    logger.info(
                        'not solving for %s, got fixed at %s' % (
                            hyperpar.name,
                            list2string(hyperpar.lower.flatten())))
                    hyperparams[hyperpar.name] = hyperpar.lower

        if len(hyperparameters) > 0:
            raise InconsistentNumberHyperparametersError(
                'There are hyperparameters in config file, which are not'
                ' covered by datasets/datatypes.')

        if modelinit:
            logger.info('Optimization for %i hyperparameters in total!', n_hyp)

        self.hyperparams = hyperparams

    def update_llks(self, point):
        """
        Update posterior likelihoods of each composite of the problem with
        respect to one point in the solution space.

        Parameters
        ----------
        point : dict
            with numpy array-like items and variable name keys
        """
        for composite in self.composites.values():
            composite.update_llks(point)

    def apply(self, problem):
        """
        Update composites in problem object with given composites.
        """
        for composite in problem.composites.values():
            self.composites[composite.name].apply(composite)

    def point2sources(self, point):
        """
        Update composite sources(in place) with values from given point.

        Parameters
        ----------
        point : :func:`pymc3.Point`
            Dictionary with model parameters, for which the sources are
            updated
        """
        for composite in self.composites.values():
            self.composites[composite.name].point2sources(point)

    def update_weights(self, point, n_jobs=1, plot=False):
        """
        Calculate and update model prediction uncertainty covariances of
        composites due to uncertainty in the velocity model with respect to
        one point in the solution space. Shared variables are updated in place.

        Parameters
        ----------
        point : :func:`pymc3.Point`
            Dictionary with model parameters, for which the covariance matrixes
            with respect to velocity model uncertainties are calculated
        n_jobs : int
            Number of processors to use for calculation of seismic covariances
        plot : boolean
            Flag for opening the seismic waveforms in the snuffler
        """
        for composite in self.composites.values():
            composite.update_weights(point, n_jobs=n_jobs)

    def get_synthetics(self, point, **kwargs):
        """
        Get synthetics for given point in solution space.

        Parameters
        ----------
        point : :func:`pymc3.Point`
            Dictionary with model parameters
        kwargs especially to change output of seismic forward model
            outmode = 'traces'/ 'array' / 'data'

        Returns
        -------
        Dictionary with keys according to composites containing the synthetics
        as lists.
        """

        d = dict()

        for composite in self.composites.values():
            d[composite.name] = composite.get_synthetics(point, outmode='data')

        return d

    def init_hierarchicals(self):
        """
        Initialise hierarchical random variables of all composites.
        """
        for composite in self.composites.values():
            try:
                composite.init_hierarchicals(self.config.problem_config)
            except AttributeError:
                pass

    @property
    def hierarchicals(self):
        """
        Return dictionary of all hierarchical variables of the problem.
        """
        d = {}
        for composite in self.composites.values():
            if composite.hierarchicals is not None:
                d.update(composite.hierarchicals)

        return d


class SourceOptimizer(Problem):
    """
    Defines the base-class setup involving non-linear fault geometry.

    Parameters
    ----------
    config : :class:'config.BEATconfig'
        Contains all the information about the model setup and optimization
        boundaries, as well as the sampler parameters.
    """

    def __init__(self, config, hypers=False):

        super(SourceOptimizer, self).__init__(config, hypers)

        pc = config.problem_config

        # Init sources
        self.sources = []
        for i in range(pc.n_sources):
            if self.event:
                source = \
                    bconfig.source_catalog[pc.source_type].from_pyrocko_event(
                        self.event)

                source.stf = bconfig.stf_catalog[pc.stf_type](
                    duration=self.event.duration)

                # hardcoded inversion for hypocentral time
                if source.stf is not None:
                    source.stf.anchor = -1.
            else:
                source = bconfig.source_catalog[pc.source_type]()

            self.sources.append(source)


class GeometryOptimizer(SourceOptimizer):
    """
    Defines the model setup to solve for the non-linear fault geometry.

    Parameters
    ----------
    config : :class:'config.BEATconfig'
        Contains all the information about the model setup and optimization
        boundaries, as well as the sampler parameters.
    """

    def __init__(self, config, hypers=False):
        logger.info('... Initialising Geometry Optimizer ... \n')

        super(GeometryOptimizer, self).__init__(config, hypers)

        pc = config.problem_config

        dsources = transform_sources(
            self.sources,
            pc.datatypes,
            pc.decimation_factors)

        for datatype in pc.datatypes:
            self.composites[datatype] = geometry_composite_catalog[datatype](
                config[datatype + '_config'],
                config.project_dir,
                dsources[datatype],
                self.event,
                hypers)

        self.config = config

        # updating source objects with test-value in bounds
        tpoint = pc.get_test_point()
        self.point2sources(tpoint)


class InterseismicOptimizer(SourceOptimizer):
    """
    Uses the backslip-model in combination with the blockmodel to formulate an
    interseismic model.

    Parameters
    ----------
    config : :class:'config.BEATconfig'
        Contains all the information about the model setup and optimization
        boundaries, as well as the sampler parameters.
    """

    def __init__(self, config, hypers=False):
        logger.info('... Initialising Interseismic Optimizer ... \n')

        super(InterseismicOptimizer, self).__init__(config, hypers)

        pc = config.problem_config

        if pc.source_type == 'RectangularSource':
            dsources = transform_sources(
                self.sources,
                pc.datatypes)
        else:
            raise TypeError('Interseismic Optimizer has to be used with'
                            ' RectangularSources!')

        for datatype in pc.datatypes:
            self.composites[datatype] = \
                interseismic_composite_catalog[datatype](
                    config[datatype + '_config'],
                    config.project_dir,
                    dsources[datatype],
                    self.event,
                    hypers)

        self.config = config

        # updating source objects with fixed values
        point = self.get_random_point()
        self.point2sources(point)


class DistributionOptimizer(Problem):
    """
    Defines the model setup to solve the linear slip-distribution and
    returns the model object.

    Parameters
    ----------
    config : :class:'config.BEATconfig'
        Contains all the information about the model setup and optimization
        boundaries, as well as the sampler parameters.
    """

    def __init__(self, config, hypers=False):
        logger.info('... Initialising Distribution Optimizer ... \n')

        super(DistributionOptimizer, self).__init__(config, hypers)

        for datatype in config.problem_config.datatypes:
            data_config = config[datatype + '_config']

            self.composites[datatype] = distributer_composite_catalog[
                datatype](
                    data_config,
                    config.project_dir,
                    self.event,
                    hypers)

        regularization = config.problem_config.mode_config.regularization
        try:
            self.composites[regularization] = distributer_composite_catalog[
                regularization](config.project_dir, hypers)
        except KeyError:
            logger.info('Using "%s" regularization ...' % regularization)

        self.config = config


problem_modes = list(bconfig.modes_catalog.keys())
problem_catalog = {
    problem_modes[0]: GeometryOptimizer,
    problem_modes[1]: DistributionOptimizer,
    problem_modes[2]: InterseismicOptimizer}


def load_model(project_dir, mode, hypers=False, build=True):
    """
    Load config from project directory and return BEAT problem including model.

    Parameters
    ----------
    project_dir : string
        path to beat model directory
    mode : string
        problem name to be loaded
    hypers : boolean
        flag to return hyper parameter estimation model instead of main model.
    build : boolean
        flag to build models

    Returns
    -------
    problem : :class:`Problem`
    """

    config = bconfig.load_config(project_dir, mode)

    pc = config.problem_config

    if hypers and len(pc.hyperparameters) == 0:
        raise ValueError(
            'No hyperparameters specified!'
            ' option --hypers not applicable')

    if pc.mode in problem_catalog.keys():
        problem = problem_catalog[pc.mode](config, hypers)
    else:
        logger.error('Modeling problem %s not supported' % pc.mode)
        raise ValueError('Model not supported')

    if build:
        if hypers:
            problem.built_hyper_model()
        else:
            problem.built_model()

    return problem<|MERGE_RESOLUTION|>--- conflicted
+++ resolved
@@ -46,157 +46,6 @@
 
     def __str__(self):
         return '\n%s\n%s' % (self.errmess, self.context)
-
-
-<<<<<<< HEAD
-class LaplacianDistributerComposite(Composite):
-
-    def __init__(self, project_dir, hypers):
-
-        super(LaplacianDistributerComposite, self).__init__()
-
-        self._mode = 'ffi'
-
-        # dummy for hyperparam name
-        self.hyperparams[bconfig.hyper_name_laplacian] = None
-        self.hierarchicals = None
-
-        self.slip_varnames = bconfig.static_dist_vars
-        self.gfpath = os.path.join(
-            project_dir, self._mode, bconfig.linear_gf_dir_name)
-
-        self.fault = self.load_fault_geometry()
-        self.spatches = shared(self.fault.npatches, borrow=True)
-        self._like_name = 'laplacian_like'
-
-        # only one subfault so far, smoothing across and fast-sweep
-        # not implemented for more yet
-
-        self.smoothing_op = \
-            self.fault.get_subfault_smoothing_operator(0).astype(
-                tconfig.floatX)
-
-        self.sdet_shared_smoothing_op = shared(
-            heart.log_determinant(
-                self.smoothing_op.T * self.smoothing_op, inverse=False),
-            borrow=True)
-
-        self.shared_smoothing_op = shared(self.smoothing_op, borrow=True)
-
-        if hypers:
-            self._llks = []
-            for varname in self.slip_varnames:
-                self._llks.append(shared(
-                    num.array([1.]),
-                    name='laplacian_llk_%s' % varname,
-                    borrow=True))
-
-    def load_fault_geometry(self):
-        """
-        Load fault-geometry, i.e. discretized patches.
-
-        Returns
-        -------
-        :class:`heart.FaultGeometry`
-        """
-        return utility.load_objects(
-            os.path.join(self.gfpath, bconfig.fault_geometry_name))[0]
-
-    def _eval_prior(self, hyperparam, exponent):
-        """
-        Evaluate model parameter independend part of the smoothness prior.
-        """
-        return (-0.5) * \
-            (-self.sdet_shared_smoothing_op +
-             (self.spatches * (log_2pi + 2 * hyperparam)) +
-             (1. / tt.exp(hyperparam * 2) * exponent))
-
-    def get_formula(self, input_rvs, fixed_rvs, hyperparams, problem_config):
-        """
-        Get smoothing likelihood formula for the model built. Has to be called
-        within a with model context.
-        Part of the pymc3 model.
-
-        Parameters
-        ----------
-        input_rvs : dict
-            of :class:`pymc3.distribution.Distribution`
-        fixed_rvs : dict
-            of :class:`numpy.array` here only dummy
-        hyperparams : dict
-            of :class:`pymc3.distribution.Distribution`
-        problem_config : :class:`config.ProblemConfig`
-            here it is not used
-
-        Returns
-        -------
-        posterior_llk : :class:`theano.tensor.Tensor`
-        """
-        logger.info('Initialising Laplacian smoothing operator ...')
-
-        self.input_rvs = input_rvs
-        self.fixed_rvs = fixed_rvs
-
-        hp_name = bconfig.hyper_name_laplacian
-        self.input_rvs.update(fixed_rvs)
-
-        logpts = tt.zeros((self.n_t), tconfig.floatX)
-        for l, var in enumerate(self.slip_varnames):
-            Ls = self.shared_smoothing_op.dot(input_rvs[var])
-            exponent = Ls.T.dot(Ls)
-
-            logpts = tt.set_subtensor(
-                logpts[l:l + 1],
-                self._eval_prior(hyperparams[hp_name], exponent=exponent))
-
-        llk = Deterministic(self._like_name, logpts)
-        return llk.sum()
-
-    def update_llks(self, point):
-        """
-        Update posterior likelihoods (in place) of the composite w.r.t.
-        one point in the solution space.
-
-        Parameters
-        ----------
-        point : dict
-            with numpy array-like items and variable name keys
-        """
-        for l, varname in enumerate(self.slip_varnames):
-            Ls = self.smoothing_op.dot(point[varname])
-            _llk = num.asarray([Ls.T.dot(Ls)])
-            self._llks[l].set_value(_llk)
-
-    def get_hyper_formula(self, hyperparams):
-        """
-        Get likelihood formula for the hyper model built. Has to be called
-        within a with model context.
-        """
-
-        logpts = tt.zeros((self.n_t), tconfig.floatX)
-        for k in range(self.n_t):
-            logpt = self._eval_prior(
-                hyperparams[bconfig.hyper_name_laplacian], self._llks[k])
-            logpts = tt.set_subtensor(logpts[k:k + 1], logpt)
-
-        llk = Deterministic(self._like_name, logpts)
-        return llk.sum()
-
-    @property
-    def n_t(self):
-        return len(self.slip_varnames)
-=======
-class ConfigNeedsUpdatingError(Exception):
-
-    context = 'Configuration file has to be updated! \n' + \
-              ' Please run "beat update <project_dir>'
-
-    def __init__(self, errmess=''):
-        self.errmess = errmess
-
-    def __str__(self):
-        return '\n%s\n%s' % (self.errmess, self.context)
->>>>>>> 29820563
 
 
 geometry_composite_catalog = {
