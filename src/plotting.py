--- conflicted
+++ resolved
@@ -1179,11 +1179,9 @@
                 if lines:
                     if v in config.hyper_pars.values():
                         reference = None
-<<<<<<< HEAD
-=======
                         if v in lines.keys():
                             lines.pop(v)
->>>>>>> 87e1feee
+
                     else:
                         reference = lines[v]
                 else:
